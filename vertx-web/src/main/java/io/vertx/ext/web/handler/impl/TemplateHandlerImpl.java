/*
 * Copyright 2014 Red Hat, Inc.
 *
 *  All rights reserved. This program and the accompanying materials
 *  are made available under the terms of the Eclipse Public License v1.0
 *  and Apache License v2.0 which accompanies this distribution.
 *
 *  The Eclipse Public License is available at
 *  http://www.eclipse.org/legal/epl-v10.html
 *
 *  The Apache License v2.0 is available at
 *  http://www.opensource.org/licenses/apache2.0.php
 *
 *  You may elect to redistribute this code under either of these licenses.
 */
package io.vertx.ext.web.handler.impl;

import io.vertx.core.http.HttpHeaders;
import io.vertx.ext.web.handler.TemplateHandler;
import io.vertx.ext.web.impl.Utils;
import io.vertx.ext.web.templ.TemplateEngine;
import io.vertx.ext.web.RoutingContext;

/**
 *
 * @author <a href="http://tfox.org">Tim Fox</a>
 */
public class TemplateHandlerImpl implements TemplateHandler {

  private final TemplateEngine engine;
  private final String templateDirectory;
  private final String contentType;
  private String indexTemplate;

  public TemplateHandlerImpl(TemplateEngine engine, String templateDirectory, String contentType) {
    this.engine = engine;
<<<<<<< HEAD
    String t = Utils.normalizePath(templateDirectory);
    // remove leading slash put there by normalizePath if provided templateDirectory is not absolute path
    if(!templateDirectory.startsWith("/")) t = t.substring(1);
    // can't have empty template directory, set it to current path
    if(t.length() == 0) t = ".";
    this.templateDirectory = t;
=======
    this.templateDirectory = templateDirectory == null || templateDirectory.isEmpty() ? "." : templateDirectory;
>>>>>>> 9762e532
    this.contentType = contentType;
    this.indexTemplate = DEFAULT_INDEX_TEMPLATE;
  }

  @Override
  public void handle(RoutingContext context) {
    String file = Utils.pathOffset(context.normalisedPath(), context);
    if (file.endsWith("/") && null != indexTemplate) {
      file += indexTemplate;
    }
    engine.render(context, templateDirectory, file, res -> {
      if (res.succeeded()) {
        context.response().putHeader(HttpHeaders.CONTENT_TYPE, contentType).end(res.result());
      } else {
        context.fail(res.cause());
      }
    });
  }

  @Override
  public TemplateHandler setIndexTemplate(String indexTemplate) {
    this.indexTemplate = indexTemplate;
    return this;
  }
}<|MERGE_RESOLUTION|>--- conflicted
+++ resolved
@@ -34,16 +34,7 @@
 
   public TemplateHandlerImpl(TemplateEngine engine, String templateDirectory, String contentType) {
     this.engine = engine;
-<<<<<<< HEAD
-    String t = Utils.normalizePath(templateDirectory);
-    // remove leading slash put there by normalizePath if provided templateDirectory is not absolute path
-    if(!templateDirectory.startsWith("/")) t = t.substring(1);
-    // can't have empty template directory, set it to current path
-    if(t.length() == 0) t = ".";
-    this.templateDirectory = t;
-=======
     this.templateDirectory = templateDirectory == null || templateDirectory.isEmpty() ? "." : templateDirectory;
->>>>>>> 9762e532
     this.contentType = contentType;
     this.indexTemplate = DEFAULT_INDEX_TEMPLATE;
   }
