/*
 * Copyright (c) 2011-2014 The original author or authors
 * ------------------------------------------------------
 * All rights reserved. This program and the accompanying materials
 * are made available under the terms of the Eclipse Public License v1.0
 * and Apache License v2.0 which accompanies this distribution.
 *
 *     The Eclipse Public License is available at
 *     http://www.eclipse.org/legal/epl-v10.html
 *
 *     The Apache License v2.0 is available at
 *     http://www.opensource.org/licenses/apache2.0.php
 *
 * You may elect to redistribute this code under either of these licenses.
 */

package io.vertx.ext.web;

import io.vertx.core.Future;
import io.vertx.core.Handler;
import io.vertx.core.MultiMap;
import io.vertx.core.http.HttpMethod;
import org.junit.Test;

import java.util.List;
import java.util.UUID;
import java.util.concurrent.CountDownLatch;
import java.util.concurrent.atomic.AtomicInteger;

/**
 * @author <a href="http://tfox.org">Tim Fox</a>
 */
public class RouterTest extends WebTestBase {

  @Test
  public void testSimpleRoute() throws Exception {
    router.route().handler(rc -> rc.response().end());
    testRequest(HttpMethod.GET, "/", 200, "OK");
  }

  @Test
  public void testInvalidPath() throws Exception {
    try {
      router.route("blah");
      fail();
    } catch (IllegalArgumentException e) {
      // OK
    }
    try {
      router.route().path("blah");
      fail();
    } catch (IllegalArgumentException e) {
      // OK
    }
  }
  
  @Test
  public void testRouteGetPath() throws Exception {
    assertEquals("/foo", router.route("/foo").getPath());
    assertEquals("/foo/:id", router.route("/foo/:id").getPath());
  }

  @Test
  public void testRouteGetPathWithParamsInHandler() throws Exception {
    router.route("/foo/:id").handler(rc -> {
      assertEquals("/foo/123", rc.normalisedPath());
      rc.response().end();
    });
    testRequest(HttpMethod.GET, "/foo/123", 200, "OK");
  }

  @Test
  public void testRoutePathAndMethod() throws Exception {
    for (HttpMethod meth: METHODS) {
      testRoutePathAndMethod(meth, true);
    }
  }

  @Test
  public void testRoutePathAndMethodBegin() throws Exception {
    for (HttpMethod meth: METHODS) {
      testRoutePathAndMethod(meth, false);
    }
  }

  private void testRoutePathAndMethod(HttpMethod method, boolean exact) throws Exception {
    String path = "/blah";
    router.clear();
    router.route(method, exact ? path : path + "*").handler(rc -> {
      rc.response().setStatusCode(200).setStatusMessage(rc.request().path()).end();
    });
    if (exact) {
      testPathExact(method, path);
    } else {
      testPathBegin(method, path);
    }
    for (HttpMethod meth: METHODS) {
      if (meth != method) {
        testRequest(meth, path, 404, "Not Found");
      }
    }
  }

  @Test
  public void testRoutePathOnly() throws Exception {
    String path1 = "/blah";
    router.route(path1).handler(rc -> {
      rc.response().setStatusCode(200).setStatusMessage(rc.request().path()).end();
    });
    String path2 = "/quux";
    router.route(path2).handler(rc -> {
      rc.response().setStatusCode(200).setStatusMessage(rc.request().path()).end();
    });

    testPathExact(path1);
    testPathExact(path2);
  }

  @Test
  public void testRoutePathOnlyBegin() throws Exception {
    String path1 = "/blah";
    router.route(path1 + "*").handler(rc -> {
      rc.response().setStatusCode(200).setStatusMessage(rc.request().path()).end();
    });
    String path2 = "/quux";
    router.route(path2 + "*").handler(rc -> {
      rc.response().setStatusCode(200).setStatusMessage(rc.request().path()).end();
    });

    testPathBegin(path1);
    testPathBegin(path2);
  }
  
  @Test
  public void testRoutePathWithTrailingSlashOnlyBegin() throws Exception {
    String path = "/some/path/";
    router.route(path + "*").handler(rc -> {
      rc.response().setStatusCode(200).setStatusMessage(rc.request().path()).end();
    });
    testPathBegin(path);
  }

  @Test
  public void testRoutePathBuilder() throws Exception {
    String path = "/blah";
    router.route().path(path).handler(rc -> {
      rc.response().setStatusCode(200).setStatusMessage(rc.request().path()).end();
    });
    testPathExact(path);
  }

  @Test
  public void testRoutePathBuilderBegin() throws Exception {
    String path = "/blah";
    router.route().path(path + "*").handler(rc -> {
      rc.response().setStatusCode(200).setStatusMessage(rc.request().path()).end();
    });
    testPathBegin(path);
  }

  @Test
  public void testRoutePathAndMethodBuilder() throws Exception {
    String path = "/blah";
    router.route().path(path).method(HttpMethod.GET).handler(rc -> {
      rc.response().setStatusCode(200).setStatusMessage(rc.request().path()).end();
    });
    testPathExact(HttpMethod.GET, path);
    testRequest(HttpMethod.POST, path, 404, "Not Found");
  }

  @Test
  public void testRoutePathAndMethodBuilderBegin() throws Exception {
    String path = "/blah";
    router.route().path(path + "*").method(HttpMethod.GET).handler(rc -> {
      rc.response().setStatusCode(200).setStatusMessage(rc.request().path()).end();
    });
    testPathBegin(HttpMethod.GET, path);
    testRequest(HttpMethod.POST, path, 404, "Not Found");
  }

  @Test
  public void testRoutePathAndMultipleMethodBuilder() throws Exception {
    String path = "/blah";
    router.route().path(path).method(HttpMethod.GET).method(HttpMethod.POST).handler(rc -> {
      rc.response().setStatusCode(200).setStatusMessage(rc.request().path()).end();
    });
    testPathExact(HttpMethod.GET, path);
    testPathExact(HttpMethod.POST, path);
    testRequest(HttpMethod.PUT, path, 404, "Not Found");
  }

  @Test
  public void testRoutePathAndMultipleMethodBuilderBegin() throws Exception {
    String path = "/blah";
    router.route().path(path + "*").method(HttpMethod.GET).method(HttpMethod.POST).handler(rc -> {
      rc.response().setStatusCode(200).setStatusMessage(rc.request().path()).end();
    });
    testPathBegin(HttpMethod.GET, path);
    testPathBegin(HttpMethod.POST, path);
    testRequest(HttpMethod.PUT, path, 404, "Not Found");
  }

  private void testPathBegin(String path) throws Exception {
    for (HttpMethod meth: METHODS) {
      testPathBegin(meth, path);
    }
  }

  private void testPathExact(String path) throws Exception {
    for (HttpMethod meth: METHODS) {
      testPathExact(meth, path);
    }
  }

  private void testPathBegin(HttpMethod method, String path) throws Exception {
    testRequest(method, path, 200, path);
    testRequest(method, path + "wibble", 200, path + "wibble");
    if (path.endsWith("/")) {
      testRequest(method, path.substring(0, path.length() - 1) + "wibble", 404, "Not Found");
      testRequest(method, path.substring(0, path.length() - 1) + "/wibble", 200, path.substring(0, path.length() - 1) + "/wibble");
    } else {
      testRequest(method, path + "/wibble", 200, path + "/wibble");
      testRequest(method, path + "/wibble/floob", 200, path + "/wibble/floob");
      testRequest(method, path.substring(0, path.length() - 1), 404, "Not Found");
    }
    testRequest(method, "/", 404, "Not Found");
    testRequest(method, "/" + UUID.randomUUID().toString(), 404, "Not Found");
  }

  private void testPathExact(HttpMethod method, String path) throws Exception {
    testRequest(method, path, 200, path);
    testRequest(method, path + "wibble", 404, "Not Found");
    testRequest(method, path + "/wibble", 404, "Not Found");
    testRequest(method, path + "/wibble/floob", 404, "Not Found");
    testRequest(method, path.substring(0, path.length() - 1), 404, "Not Found");
    testRequest(method, "/", 404, "Not Found");
    testRequest(method, "/" + UUID.randomUUID().toString(), 404, "Not Found");
  }

  @Test
  public void testRouteNoPath() throws Exception {
    router.route().handler(rc -> {
      rc.response().setStatusCode(200).setStatusMessage(rc.request().path()).end();
    });
    for (HttpMethod meth: METHODS) {
      testNoPath(meth);
    }
  }

  @Test
  public void testRouteNoPath2() throws Exception {
    router.route().handler(rc -> {
      rc.response().setStatusMessage(rc.request().path());
      rc.next();
    });
    router.route().handler(rc -> {
      rc.response().setStatusCode(200).end();
    });
    for (HttpMethod meth: METHODS) {
      testNoPath(meth);
    }
  }

  @Test
  public void testRouteNoPathWithMethod() throws Exception {
    for (HttpMethod meth: METHODS) {
      testRouteNoPathWithMethod(meth);
    }
  }

  private void testRouteNoPathWithMethod(HttpMethod meth) throws Exception {
    router.clear();
    router.route().method(meth).handler(rc -> {
      rc.response().setStatusCode(200).setStatusMessage(rc.request().path()).end();
    });
    testNoPath(meth);
    for (HttpMethod m: METHODS) {
      if (m != meth) {
        testRequest(m, "/whatever", 404, "Not Found");
      }
    }
  }

  private void testNoPath(HttpMethod method) throws Exception {
    testRequest(method, "/", 200, "/");
    testRequest(method, "/wibble", 200, "/wibble");
    String rand = "/" + UUID.randomUUID().toString();
    testRequest(method, rand, 200, rand);
  }

  @Test
  public void testChaining() throws Exception {
    String path = "/blah";
    router.route(path).handler(rc -> {
      rc.response().setChunked(true);
      rc.response().write("apples");
      rc.next();
    });
    router.route(path).handler(rc -> {
      rc.response().write("oranges");
      rc.next();
    });
    router.route(path).handler(rc -> {
      rc.response().write("bananas");
      rc.response().end();
    });
    testRequest(HttpMethod.GET, path, 200, "OK", "applesorangesbananas");
  }

  @Test
  public void testAsyncChaining() throws Exception {
    String path = "/blah";
    router.route(path).handler(rc -> {
      rc.response().setChunked(true);
      rc.response().write("apples");
      vertx.runOnContext(v -> rc.next());
    });
    router.route(path).handler(rc -> {
      rc.response().write("oranges");
      vertx.runOnContext(v -> rc.next());
    });
    router.route(path).handler(rc -> {
      rc.response().write("bananas");
      rc.response().end();
    });
    testRequest(HttpMethod.GET, path, 200, "OK", "applesorangesbananas");
  }

  @Test
  public void testChainingWithTimers() throws Exception {
    String path = "/blah";
    router.route(path).handler(rc -> {
      rc.response().setChunked(true);
      rc.response().write("apples");
      vertx.setTimer(1, v -> rc.next());
    });
    router.route(path).handler(rc -> {
      rc.response().write("oranges");
      vertx.setTimer(1, v -> rc.next());
    });
    router.route(path).handler(rc -> {
      rc.response().write("bananas");
      rc.response().end();
    });
    testRequest(HttpMethod.GET, path, 200, "OK", "applesorangesbananas");
  }

  @Test
  public void testOrdering() throws Exception {
    String path = "/blah";
    router.route(path).order(1).handler(rc -> {
      rc.response().write("apples");
      rc.next();
    });
    router.route(path).order(2).handler(rc -> {
      rc.response().write("oranges");
      rc.response().end();
    });
    router.route(path).order(0).handler(rc -> {
      rc.response().setChunked(true);
      rc.response().write("bananas");
      rc.next();
    });
    testRequest(HttpMethod.GET, path, 200, "OK", "bananasapplesoranges");
  }

  @Test
  public void testLast() throws Exception {
    String path = "/blah";
    Route route = router.route(path);
    router.route(path).handler(rc -> {
      rc.response().setChunked(true);
      rc.response().write("oranges");
      rc.next();
    });
    router.route(path).handler(rc -> {
      rc.response().write("bananas");
      rc.next();
    });
    route.last();
    route.handler(rc -> {
      rc.response().write("apples");
      rc.response().end();
    });
    testRequest(HttpMethod.GET, path, 200, "OK", "orangesbananasapples");
  }

  @Test
  public void testDisableEnable() throws Exception {
    String path = "/blah";
    Route route1 = router.route(path).handler(rc -> {
      rc.response().setChunked(true);
      rc.response().write("apples");
      rc.next();
    });;
    Route route2 = router.route(path).handler(rc -> {
      rc.response().write("oranges");
      rc.next();
    });
    Route route3 = router.route(path).handler(rc -> {
      rc.response().write("bananas");
      rc.response().end();
    });

    testRequest(HttpMethod.GET, path, 200, "OK", "applesorangesbananas");
    route2.disable();
    testRequest(HttpMethod.GET, path, 200, "OK", "applesbananas");
    route1.disable();
    route3.disable();
    testRequest(HttpMethod.GET, path, 404, "Not Found");
    route3.enable();
    route1.enable();
    testRequest(HttpMethod.GET, path, 200, "OK", "applesbananas");
    route2.enable();
    testRequest(HttpMethod.GET, path, 200, "OK", "applesorangesbananas");
  }

  @Test
  public void testRemove() throws Exception {
    String path = "/blah";
    Route route1 = router.route(path).handler(rc -> {
      rc.response().setChunked(true);
      rc.response().write("apples");
      rc.next();
    });;
    Route route2 = router.route(path).handler(rc -> {
      rc.response().write("oranges");
      rc.next();
    });
    Route route3 = router.route(path).handler(rc -> {
      rc.response().write("bananas");
      rc.response().end();
    });

    testRequest(HttpMethod.GET, path, 200, "OK", "applesorangesbananas");
    route2.remove();
    testRequest(HttpMethod.GET, path, 200, "OK", "applesbananas");
    route1.remove();
    route3.remove();
    testRequest(HttpMethod.GET, path, 404, "Not Found");
  }

  @Test
  public void testClear() throws Exception {
    router.route().handler(rc -> {
      rc.response().setChunked(true);
      rc.response().write("apples");
      rc.next();
    });
    router.route().handler(rc -> {
      rc.response().write("bananas");
      rc.response().end();
    });
    testRequest(HttpMethod.GET, "/whatever", 200, "OK", "applesbananas");
    router.clear();
    router.route().handler(rc -> {
      rc.response().setChunked(true);
      rc.response().write("grapes");
      rc.response().end();
    });
    testRequest(HttpMethod.GET, "/whatever", 200, "OK", "grapes");
  }

  @Test
  public void testChangeOrderAfterActive1() throws Exception {
    String path = "/blah";
    Route route = router.route(path).handler(rc -> {
      rc.response().write("apples");
      rc.next();
    });
    try {
      route.order(23);
      fail();
    } catch (IllegalStateException e) {
      // OK
    }
  }

  @Test
  public void testChangeOrderAfterActive2() throws Exception {
    String path = "/blah";
    Route route = router.route(path).failureHandler(rc -> {
      rc.response().write("apples");
      rc.next();
    });
    try {
      route.order(23);
      fail();
    } catch (IllegalStateException e) {
      // OK
    }
  }

  @Test
  public void testNextAfterResponseEnded() throws Exception {
    String path = "/blah";
    router.route(path).handler(rc -> {
      rc.response().end();
      rc.next();  // Call next
    });
    router.route(path).handler(rc -> {
      assertTrue(rc.response().ended());
    });
    testRequest(HttpMethod.GET, path, 200, "OK");
  }

  @Test
  public void testFailureHandler1() throws Exception {
    String path = "/blah";
    router.route(path).handler(rc -> {
      throw new RuntimeException("ouch!");
    }).failureHandler(frc -> {
      frc.response().setStatusCode(555).setStatusMessage("oh dear").end();
    });
    testRequest(HttpMethod.GET, path, 555, "oh dear");
  }

  @Test
  public void testFailureinHandlingFailure() throws Exception {
    String path = "/blah";
    router.route(path).handler(rc -> {
      throw new RuntimeException("ouch!");
    }).failureHandler(frc -> {
      throw new RuntimeException("super ouch!");
    });
    testRequest(HttpMethod.GET, path, 500, "Internal Server Error");
  }

  @Test
  public void testSetExceptionHandler() throws Exception {
    String path = "/blah";
    router.route(path).handler(rc -> {
      throw new RuntimeException("ouch!");
    });
    CountDownLatch latch = new CountDownLatch(1);
    router.exceptionHandler(t -> {
      assertEquals("ouch!", t.getMessage());
      latch.countDown();
    });
    testRequest(HttpMethod.GET, path, 500, "Internal Server Error");
    awaitLatch(latch);
  }

  @Test
  public void testFailureHandler1CallFail() throws Exception {
    String path = "/blah";
    router.route(path).handler(rc -> {
      rc.fail(400);
    }).failureHandler(frc -> {
      assertEquals(400, frc.statusCode());
      frc.response().setStatusCode(400).setStatusMessage("oh dear").end();
    });
    testRequest(HttpMethod.GET, path, 400, "oh dear");
  }

  @Test
  public void testFailureHandler2() throws Exception {
    String path = "/blah";
    router.route(path).handler(rc -> {
      throw new RuntimeException("ouch!");
    });
    router.route("/bl*").failureHandler(frc -> {
      frc.response().setStatusCode(555).setStatusMessage("oh dear").end();
    });
    testRequest(HttpMethod.GET, path, 555, "oh dear");
  }

  @Test
  public void testFailureHandler2CallFail() throws Exception {
    String path = "/blah";
    router.route(path).handler(rc -> {
      rc.fail(400);
    });
    router.route("/bl*").failureHandler(frc -> {
      assertEquals(400, frc.statusCode());
      frc.response().setStatusCode(400).setStatusMessage("oh dear").end();
    });
    testRequest(HttpMethod.GET, path, 400, "oh dear");
  }

  @Test
  public void testDefaultFailureHandler() throws Exception {
    String path = "/blah";
    router.route(path).handler(rc -> {
      throw new RuntimeException("ouch!");
    });
    // Default failure response
    testRequest(HttpMethod.GET, path, 500, "Internal Server Error");
  }

  @Test
  public void testDefaultFailureHandlerCallFail() throws Exception {
    String path = "/blah";
    router.route(path).handler(rc -> {
      rc.fail(400);
    });
    // Default failure response
    testRequest(HttpMethod.GET, path, 400, "Bad Request");
  }

  @Test
  public void testFailureHandlerNoMatch() throws Exception {
    String path = "/blah";
    router.route(path).handler(rc -> {
      throw new RuntimeException("ouch!");
    });
    router.route("/other").failureHandler(frc -> {
      frc.response().setStatusCode(555).setStatusMessage("oh dear").end();
    });
    // Default failure response
    testRequest(HttpMethod.GET, path, 500, "Internal Server Error");
  }

  @Test
  public void testPattern1() throws Exception {
    router.route("/:abc").handler(rc -> {
      rc.response().setStatusMessage(rc.request().params().get("abc")).end();
    });
    testPattern("/tim", "tim");
  }

  @Test
  public void testPattern1WithMethod() throws Exception {
    router.route(HttpMethod.GET, "/:abc").handler(rc -> {
      rc.response().setStatusMessage(rc.request().params().get("abc")).end();
    });
    testPattern("/tim", "tim");
    testRequest(HttpMethod.POST, "/tim", 404, "Not Found");
  }

  @Test
  public void testPattern1WithBuilder() throws Exception {
    router.route().path("/:abc").handler(rc -> {
      rc.response().setStatusMessage(rc.request().params().get("abc")).end();
    });
    testPattern("/tim", "tim");
  }

  @Test
  public void testPattern2() throws Exception {
    router.route("/blah/:abc").handler(rc -> {
      rc.response().setStatusMessage(rc.request().params().get("abc")).end();
    });
    testPattern("/blah/tim", "tim");
  }

  @Test
  public void testPattern3() throws Exception {
    router.route("/blah/:abc/blah").handler(rc -> {
      rc.response().setStatusMessage(rc.request().params().get("abc")).end();
    });
    testPattern("/blah/tim/blah", "tim");
  }

  @Test
  public void testPattern4() throws Exception {
    router.route("/blah/:abc/foo").handler(rc -> {
      rc.response().setStatusMessage(rc.request().params().get("abc")).end();
    });
    testPattern("/blah/tim/foo", "tim");
  }

  @Test
  public void testPattern5() throws Exception {
    router.route("/blah/:abc/:def/:ghi").handler(rc -> {
      MultiMap params = rc.request().params();
      rc.response().setStatusMessage(params.get("abc") + params.get("def") + params.get("ghi")).end();
    });
    testPattern("/blah/tim/julien/nick", "timjuliennick");
  }

  @Test
  public void testPattern6() throws Exception {
    router.route("/blah/:abc/:def/:ghi/blah").handler(rc -> {
      MultiMap params = rc.request().params();
      rc.response().setStatusMessage(params.get("abc") + params.get("def") + params.get("ghi")).end();
    });
    testPattern("/blah/tim/julien/nick/blah", "timjuliennick");
  }

  @Test
  public void testPattern7() throws Exception {
    router.route("/blah/:abc/quux/:def/eep/:ghi").handler(rc -> {
      MultiMap params = rc.request().params();
      rc.response().setStatusMessage(params.get("abc") + params.get("def") + params.get("ghi")).end();
    });
    testPattern("/blah/tim/quux/julien/eep/nick", "timjuliennick");
  }

  private void testPattern(String pathRoot, String expected) throws Exception {
    testRequest(HttpMethod.GET, pathRoot, 200, expected);
    testRequest(HttpMethod.GET, pathRoot + "/", 404, "Not Found");
    testRequest(HttpMethod.GET, pathRoot + "/wibble", 404, "Not Found");
    testRequest(HttpMethod.GET, pathRoot + "/wibble/blibble", 404, "Not Found");
  }

  @Test
  public void testInvalidPattern() throws Exception {
    router.route("/blah/:!!!/").handler(rc -> {
      MultiMap params = rc.request().params();
      rc.response().setStatusMessage(params.get("!!!")).end();
    });
    testRequest(HttpMethod.GET, "/blah/tim", 404, "Not Found"); // Because it won't match
  }

  @Test
  public void testInvalidPatternWithBuilder() throws Exception {
    router.route().path("/blah/:!!!/").handler(rc -> {
      MultiMap params = rc.request().params();
      rc.response().setStatusMessage(params.get("!!!")).end();
    });
    testRequest(HttpMethod.GET, "/blah/tim", 404, "Not Found"); // Because it won't match
  }

  @Test
  public void testGroupMoreThanOne() throws Exception {
    try {
      router.route("/blah/:abc/:abc");
      fail();
    } catch (IllegalArgumentException e) {
      // OK
    }
  }

  @Test
  public void testRegex1() throws Exception {
    router.routeWithRegex("\\/([^\\/]+)\\/([^\\/]+)").handler(rc -> {
      MultiMap params = rc.request().params();
      rc.response().setStatusMessage(params.get("param0") + params.get("param1")).end();
    });
    testPattern("/dog/cat", "dogcat");
  }

  @Test
  public void testRegex1WithBuilder() throws Exception {
    router.route().pathRegex("\\/([^\\/]+)\\/([^\\/]+)").handler(rc -> {
      MultiMap params = rc.request().params();
      rc.response().setStatusMessage(params.get("param0") + params.get("param1")).end();
    });
    testPattern("/dog/cat", "dogcat");
  }

  @Test
  public void testRegex1WithMethod() throws Exception {
    router.routeWithRegex(HttpMethod.GET, "\\/([^\\/]+)\\/([^\\/]+)").handler(rc -> {
      MultiMap params = rc.request().params();
      rc.response().setStatusMessage(params.get("param0") + params.get("param1")).end();
    });
    testPattern("/dog/cat", "dogcat");
    testRequest(HttpMethod.POST, "/dog/cat", 404, "Not Found");
  }

  @Test
  public void testRegex2() throws Exception {
    router.routeWithRegex("\\/([^\\/]+)\\/([^\\/]+)/blah").handler(rc -> {
      MultiMap params = rc.request().params();
      rc.response().setStatusMessage(params.get("param0") + params.get("param1")).end();
    });
    testPattern("/dog/cat/blah", "dogcat");
  }

  @Test
  public void testRegex3() throws Exception {
    router.routeWithRegex(".*foo.txt").handler(rc -> {
      rc.response().setStatusMessage("ok").end();
    });
    testPattern("/dog/cat/foo.txt", "ok");
    testRequest(HttpMethod.POST, "/dog/cat/foo.bar", 404, "Not Found");

  }

  @Test
  public void testConsumes() throws Exception {
    router.route().consumes("text/html").handler(rc -> rc.response().end());
    testRequestWithContentType(HttpMethod.GET, "/foo", "text/html", 200, "OK");
    testRequestWithContentType(HttpMethod.GET, "/foo", "text/json", 404, "Not Found");
    testRequestWithContentType(HttpMethod.GET, "/foo", "something/html", 404, "Not Found");
  }

  @Test
  public void testConsumesMultiple() throws Exception {
    router.route().consumes("text/html").consumes("application/json").handler(rc -> rc.response().end());
    testRequestWithContentType(HttpMethod.GET, "/foo", "text/html", 200, "OK");
    testRequestWithContentType(HttpMethod.GET, "/foo", "application/json", 200, "OK");
    testRequestWithContentType(HttpMethod.GET, "/foo", "text/json", 404, "Not Found");
    testRequestWithContentType(HttpMethod.GET, "/foo", "something/html", 404, "Not Found");
    testRequestWithContentType(HttpMethod.GET, "/foo", "text/json", 404, "Not Found");
    testRequestWithContentType(HttpMethod.GET, "/foo", "application/blah", 404, "Not Found");
  }

  @Test
  public void testConsumesMissingSlash() throws Exception {
    // will assume "*/json"
    router.route().consumes("json").handler(rc -> rc.response().end());
    testRequestWithContentType(HttpMethod.GET, "/foo", "application/json", 200, "OK");
    testRequestWithContentType(HttpMethod.GET, "/foo", "application/json", 200, "OK");
    testRequestWithContentType(HttpMethod.GET, "/foo", "text/json", 200, "OK");
    testRequestWithContentType(HttpMethod.GET, "/foo", "text/html", 404, "Not Found");
  }

  @Test
  public void testConsumesSubtypeWildcard() throws Exception {
    router.route().consumes("text/*").handler(rc -> rc.response().end());
    testRequestWithContentType(HttpMethod.GET, "/foo", "text/html", 200, "OK");
    testRequestWithContentType(HttpMethod.GET, "/foo", "text/json", 200, "OK");
    testRequestWithContentType(HttpMethod.GET, "/foo", "application/json", 404, "Not Found");
  }

  @Test
  public void testConsumesTopLevelTypeWildcard() throws Exception {
    router.route().consumes("*/json").handler(rc -> rc.response().end());
    testRequestWithContentType(HttpMethod.GET, "/foo", "text/json", 200, "OK");
    testRequestWithContentType(HttpMethod.GET, "/foo", "application/json", 200, "OK");
    testRequestWithContentType(HttpMethod.GET, "/foo", "application/html", 404, "Not Found");
  }

  @Test
  public void testConsumesAll1() throws Exception {
    router.route().consumes("*/*").handler(rc -> rc.response().end());
    testRequestWithContentType(HttpMethod.GET, "/foo", "application/json", 200, "OK");
    testRequestWithContentType(HttpMethod.GET, "/foo", "text/html", 200, "OK");
    testRequestWithContentType(HttpMethod.GET, "/foo", "text/html; someparam=12", 200, "OK");
    testRequest(HttpMethod.GET, "/foo", 200, "OK");
  }

  @Test
  public void testConsumesAll2() throws Exception {
    router.route().consumes("*").handler(rc -> rc.response().end());
    testRequestWithContentType(HttpMethod.GET, "/foo", "application/json", 200, "OK");
    testRequestWithContentType(HttpMethod.GET, "/foo", "text/html", 200, "OK");
    testRequestWithContentType(HttpMethod.GET, "/foo", "text/html; someparam=12", 200, "OK");
    testRequest(HttpMethod.GET, "/foo", 200, "OK");
  }

  @Test
  public void testConsumesCTParamsIgnored() throws Exception {
    router.route().consumes("text/html").handler(rc -> rc.response().end());
    testRequestWithContentType(HttpMethod.GET, "/foo", "text/html; someparam=12", 200, "OK");
  }

  @Test
  public void testConsumesNoContentType() throws Exception {
    router.route().consumes("text/html").handler(rc -> rc.response().end());
    testRequest(HttpMethod.GET, "/foo", 404, "Not Found");
  }

  @Test
  public void testProduces() throws Exception {
    router.route().produces("text/html").handler(rc -> rc.response().end());
    testRequestWithAccepts(HttpMethod.GET, "/foo", "text/html", 200, "OK");
    testRequestWithAccepts(HttpMethod.GET, "/foo", "text/json", 404, "Not Found");
    testRequestWithAccepts(HttpMethod.GET, "/foo", "something/html", 404, "Not Found");
  }

  @Test
  public void testProducesMultiple() throws Exception {
    router.route().produces("text/html").produces("application/json").handler(rc -> rc.response().end());
    testRequestWithAccepts(HttpMethod.GET, "/foo", "text/html", 200, "OK");
    testRequestWithAccepts(HttpMethod.GET, "/foo", "application/json", 200, "OK");
    testRequestWithAccepts(HttpMethod.GET, "/foo", "text/json", 404, "Not Found");
    testRequestWithAccepts(HttpMethod.GET, "/foo", "something/html", 404, "Not Found");
    testRequestWithAccepts(HttpMethod.GET, "/foo", "text/json", 404, "Not Found");
    testRequestWithAccepts(HttpMethod.GET, "/foo", "application/blah", 404, "Not Found");
  }

  @Test
  public void testProducesMissingSlash() throws Exception {
    // will assume "*/json"
    router.route().produces("application/json").handler(rc -> {
      rc.response().setStatusMessage(rc.getAcceptableContentType());
      rc.response().end();
    });
    testRequestWithAccepts(HttpMethod.GET, "/foo", "json", 200, "application/json");
    testRequestWithAccepts(HttpMethod.GET, "/foo", "text", 404, "Not Found");
  }

  @Test
  public void testProducesSubtypeWildcard() throws Exception {
    router.route().produces("text/html").handler(rc -> {
      rc.response().setStatusMessage(rc.getAcceptableContentType());
      rc.response().end();
    });
    testRequestWithAccepts(HttpMethod.GET, "/foo", "text/*", 200, "text/html");
    testRequestWithAccepts(HttpMethod.GET, "/foo", "application/*", 404, "Not Found");
  }

  @Test
  public void testProducesTopLevelTypeWildcard() throws Exception {
    router.route().produces("application/json").handler(rc -> {
      rc.response().setStatusMessage(rc.getAcceptableContentType());
      rc.response().end();
    });
    testRequestWithAccepts(HttpMethod.GET, "/foo", "*/json", 200, "application/json");
    testRequestWithAccepts(HttpMethod.GET, "/foo", "*/html", 404, "Not Found");
  }

  @Test
  public void testProducesAll1() throws Exception {
    router.route().produces("application/json").handler(rc -> {
      rc.response().setStatusMessage(rc.getAcceptableContentType());
      rc.response().end();
    });
    testRequestWithAccepts(HttpMethod.GET, "/foo", "*/*", 200, "application/json");
  }

  @Test
  public void testProducesAll2() throws Exception {
    router.route().produces("application/json").handler(rc -> {
      rc.response().setStatusMessage(rc.getAcceptableContentType());
      rc.response().end();
    });
    testRequestWithAccepts(HttpMethod.GET, "/foo", "*", 200, "application/json");
  }

  @Test
  public void testAcceptsMultiple1() throws Exception {
    router.route().produces("application/json").handler(rc -> {
      rc.response().setStatusMessage(rc.getAcceptableContentType());
      rc.response().end();
    });
    testRequestWithAccepts(HttpMethod.GET, "/foo", "text/html,application/json,text/plain", 200, "application/json");
  }

  @Test
  public void testAcceptsMultiple2() throws Exception {
    router.route().produces("application/json").handler(rc -> {
      rc.response().setStatusMessage(rc.getAcceptableContentType());
      rc.response().end();
    });
    testRequestWithAccepts(HttpMethod.GET, "/foo", "text/html,application/*,text/plain", 200, "application/json");
  }

  @Test
  public void testAcceptsMultiple3() throws Exception {
    router.route().produces("application/json").produces("text/plain").handler(rc -> {
      rc.response().setStatusMessage(rc.getAcceptableContentType());
      rc.response().end();
    });
    testRequestWithAccepts(HttpMethod.GET, "/foo", "text/html,application/json,text/plain", 200, "application/json");
  }

  @Test
  public void testAcceptsMultiple4() throws Exception {
    router.route().produces("application/json").produces("text/plain").handler(rc -> {
      rc.response().setStatusMessage(rc.getAcceptableContentType());
      rc.response().end();
    });
    testRequestWithAccepts(HttpMethod.GET, "/foo", "text/html,text/plain,application/json", 200, "text/plain");
  }

  @Test
  public void testAcceptsMultiple5() throws Exception {
    router.route().produces("application/json").produces("text/plain").handler(rc -> {
      rc.response().setStatusMessage(rc.getAcceptableContentType());
      rc.response().end();
    });
    testRequestWithAccepts(HttpMethod.GET, "/foo", "text/html,text/plain,application/json;q=0.9", 200, "text/plain");
  }

  @Test
  public void testAcceptsMultiple6() throws Exception {
    router.route().produces("application/json").produces("text/plain").handler(rc -> {
      rc.response().setStatusMessage(rc.getAcceptableContentType());
      rc.response().end();
    });
    testRequestWithAccepts(HttpMethod.GET, "/foo", "text/html,text/plain;q=0.9,application/json", 200, "application/json");
  }

  @Test
  public void testAcceptsMultiple7() throws Exception {
    router.route().produces("application/json").produces("text/plain").handler(rc -> {
      rc.response().setStatusMessage(rc.getAcceptableContentType());
      rc.response().end();
    });
    testRequestWithAccepts(HttpMethod.GET, "/foo", "text/html,text/plain;q=0.9,application/json;q=1.0", 200, "application/json");
  }

  @Test
  public void testAcceptsMultiple8() throws Exception {
    router.route().produces("application/json").produces("text/plain").handler(rc -> {
      rc.response().setStatusMessage(rc.getAcceptableContentType());
      rc.response().end();
    });
    testRequestWithAccepts(HttpMethod.GET, "/foo", "text/html,text/plain;q=0.9,application/json;q=0.8", 200, "text/plain");
  }

  @Test
  public void testGetPutContextData() throws Exception {
    SomeObject obj = new SomeObject();
    router.route().handler(ctx -> {
      ctx.put("foo", "bar");
      ctx.put("blah", obj);
      ctx.next();
    });
    router.route().handler(ctx -> {
      assertEquals("bar", ctx.get("foo"));
      assertEquals(obj, ctx.get("blah"));
      ctx.response().end();
    });
    testRequest(HttpMethod.GET, "/", 200, "OK");
  }

  class SomeObject {
  }

  @Test
  public void testGetRoutes() throws Exception {
    router.route("/abc").handler(rc -> {});
    router.route("/abc/def").handler(rc -> {});
    router.route("/xyz").handler(rc -> {});
    List<Route> routes = router.getRoutes();
    assertEquals(3, routes.size());
  }

  // Test that adding headersEndhandlers doesn't overwrite other ones
  @Test
  public void testHeadersEndHandler() throws Exception {
    router.route().handler(rc -> {
      rc.addHeadersEndHandler(f -> {
        rc.response().putHeader("header1", "foo");
        f.complete();
      });
      rc.next();
    });
    router.route().handler(rc -> {
      rc.addHeadersEndHandler(f -> {
        rc.response().putHeader("header2", "foo");
        f.complete();
      });
      rc.next();
    });
    router.route().handler(rc -> {
      rc.addHeadersEndHandler(f -> {
        rc.response().putHeader("header3", "foo");
        f.complete();
      });
      rc.response().end();
    });
    testRequest(HttpMethod.GET, "/", null, resp -> {
      MultiMap headers = resp.headers();
      assertTrue(headers.contains("header1"));
      assertTrue(headers.contains("header2"));
      assertTrue(headers.contains("header3"));
    }, 200, "OK", null);
  }

  @Test
  public void testHeadersEndHandlerRemoveHandler() throws Exception {
    router.route().handler(rc -> {
      rc.addHeadersEndHandler(f -> {
        rc.response().putHeader("header1", "foo");
        f.complete();
      });
      rc.next();
    });
    router.route().handler(rc -> {
      Handler<Future> handler = fut -> {
        rc.response().putHeader("header2", "foo");
        fut.complete();
      };
      int handlerID = rc.addHeadersEndHandler(handler);
      vertx.setTimer(1, tid -> {
        assertTrue(rc.removeHeadersEndHandler(handlerID));
        assertFalse(rc.removeHeadersEndHandler(handlerID + 1));
        rc.response().end();
      });
    });

    testRequest(HttpMethod.GET, "/", null, resp -> {
      MultiMap headers = resp.headers();
      assertTrue(headers.contains("header1"));
    }, 200, "OK", null);
  }

  // Test that adding bodyEndhandlers doesn't overwrite other ones
  @Test
  public void testBodyEndHandler() throws Exception {
    AtomicInteger cnt = new AtomicInteger();
    router.route().handler(rc -> {
      rc.addBodyEndHandler(v -> {
        cnt.incrementAndGet();
      });
      rc.next();
    });
    router.route().handler(rc -> {
      rc.addBodyEndHandler(v -> {
        cnt.incrementAndGet();
      });
      rc.next();
    });
    router.route().handler(rc -> {
      rc.addBodyEndHandler(v -> {
        cnt.incrementAndGet();
      });
      rc.response().end();
    });
    testRequest(HttpMethod.GET, "/", 200, "OK");
    waitUntil(() -> cnt.get() == 3);
  }

  @Test
  public void testBodyEndHandlerRemoveHandler() throws Exception {
    AtomicInteger cnt = new AtomicInteger();
    router.route().handler(rc -> {
      rc.addBodyEndHandler(v -> {
        cnt.incrementAndGet();
      });
      rc.next();
    });
    router.route().handler(rc -> {
      Handler<Void> handler = v -> {
        cnt.incrementAndGet();
      };
      int handlerID = rc.addBodyEndHandler(handler);
      vertx.setTimer(1, tid -> {
        assertTrue(rc.removeBodyEndHandler(handlerID));
        assertFalse(rc.removeBodyEndHandler(handlerID + 1));
        rc.response().end();
      });
    });

    testRequest(HttpMethod.GET, "/", 200, "OK");
    waitUntil(() -> cnt.get() == 1);
  }

  @Test
  public void testNoRoutes() throws Exception {
    testRequest(HttpMethod.GET, "/whatever", 404, "Not Found");
  }

  @Test
  public void testGet() throws Exception {
    router.get().handler(rc -> {
      rc.response().setStatusMessage("foo").end();
    });
    testRequest(HttpMethod.GET, "/whatever", 200, "foo");
    testRequest(HttpMethod.POST, "/whatever", 404, "Not Found");
    testRequest(HttpMethod.PUT, "/whatever", 404, "Not Found");
    testRequest(HttpMethod.DELETE, "/whatever", 404, "Not Found");
    testRequest(HttpMethod.OPTIONS, "/whatever", 404, "Not Found");
    testRequest(HttpMethod.HEAD, "/whatever", 404, "Not Found");
  }

  @Test
  public void testGetWithPathExact() throws Exception {
    router.get("/somepath/").handler(rc -> {
      rc.response().setStatusMessage("foo").end();
    });
    testRequest(HttpMethod.GET, "/somepath/", 200, "foo");
    testRequest(HttpMethod.GET, "/otherpath/whatever", 404, "Not Found");
    testRequest(HttpMethod.POST, "/somepath/whatever", 404, "Not Found");
    testRequest(HttpMethod.PUT, "/somepath/whatever", 404, "Not Found");
    testRequest(HttpMethod.DELETE, "/somepath/whatever", 404, "Not Found");
    testRequest(HttpMethod.OPTIONS, "/somepath/whatever", 404, "Not Found");
    testRequest(HttpMethod.HEAD, "/somepath/whatever", 404, "Not Found");
  }

  @Test
  public void testGetWithPathBegin() throws Exception {
    router.get("/somepath/*").handler(rc -> {
      rc.response().setStatusMessage("foo").end();
    });
    testRequest(HttpMethod.GET, "/somepath/whatever", 200, "foo");
    testRequest(HttpMethod.GET, "/otherpath/whatever", 404, "Not Found");
    testRequest(HttpMethod.POST, "/somepath/whatever", 404, "Not Found");
    testRequest(HttpMethod.PUT, "/somepath/whatever", 404, "Not Found");
    testRequest(HttpMethod.DELETE, "/somepath/whatever", 404, "Not Found");
    testRequest(HttpMethod.OPTIONS, "/somepath/whatever", 404, "Not Found");
    testRequest(HttpMethod.HEAD, "/somepath/whatever", 404, "Not Found");
  }

  @Test
  public void testGetWithRegex() throws Exception {
    router.getWithRegex("\\/somepath\\/.*").handler(rc -> {
      rc.response().setStatusMessage("foo").end();
    });
    testRequest(HttpMethod.GET, "/somepath/whatever", 200, "foo");
    testRequest(HttpMethod.GET, "/otherpath/whatever", 404, "Not Found");
    testRequest(HttpMethod.POST, "/somepath/whatever", 404, "Not Found");
    testRequest(HttpMethod.PUT, "/somepath/whatever", 404, "Not Found");
    testRequest(HttpMethod.DELETE, "/somepath/whatever", 404, "Not Found");
    testRequest(HttpMethod.OPTIONS, "/somepath/whatever", 404, "Not Found");
    testRequest(HttpMethod.HEAD, "/somepath/whatever", 404, "Not Found");
  }

  @Test
  public void testPost() throws Exception {
    router.post().handler(rc -> {
      rc.response().setStatusMessage("foo").end();
    });
    testRequest(HttpMethod.POST, "/whatever", 200, "foo");
    testRequest(HttpMethod.GET, "/whatever", 404, "Not Found");
    testRequest(HttpMethod.PUT, "/whatever", 404, "Not Found");
    testRequest(HttpMethod.DELETE, "/whatever", 404, "Not Found");
    testRequest(HttpMethod.OPTIONS, "/whatever", 404, "Not Found");
    testRequest(HttpMethod.HEAD, "/whatever", 404, "Not Found");
  }

  @Test
  public void testPostWithPathExact() throws Exception {
    router.post("/somepath/").handler(rc -> {
      rc.response().setStatusMessage("foo").end();
    });
    testRequest(HttpMethod.POST, "/somepath/", 200, "foo");
    testRequest(HttpMethod.POST, "/otherpath/whatever", 404, "Not Found");
    testRequest(HttpMethod.GET, "/somepath/whatever", 404, "Not Found");
    testRequest(HttpMethod.PUT, "/somepath/whatever", 404, "Not Found");
    testRequest(HttpMethod.DELETE, "/somepath/whatever", 404, "Not Found");
    testRequest(HttpMethod.OPTIONS, "/somepath/whatever", 404, "Not Found");
    testRequest(HttpMethod.HEAD, "/somepath/whatever", 404, "Not Found");
  }

  @Test
  public void testPostWithPathBegin() throws Exception {
    router.post("/somepath/*").handler(rc -> {
      rc.response().setStatusMessage("foo").end();
    });
    testRequest(HttpMethod.POST, "/somepath/whatever", 200, "foo");
    testRequest(HttpMethod.POST, "/otherpath/whatever", 404, "Not Found");
    testRequest(HttpMethod.GET, "/somepath/whatever", 404, "Not Found");
    testRequest(HttpMethod.PUT, "/somepath/whatever", 404, "Not Found");
    testRequest(HttpMethod.DELETE, "/somepath/whatever", 404, "Not Found");
    testRequest(HttpMethod.OPTIONS, "/somepath/whatever", 404, "Not Found");
    testRequest(HttpMethod.HEAD, "/somepath/whatever", 404, "Not Found");
  }

  @Test
  public void testPostWithRegex() throws Exception {
    router.postWithRegex("\\/somepath\\/.*").handler(rc -> {
      rc.response().setStatusMessage("foo").end();
    });
    testRequest(HttpMethod.POST, "/somepath/whatever", 200, "foo");
    testRequest(HttpMethod.POST, "/otherpath/whatever", 404, "Not Found");
    testRequest(HttpMethod.GET, "/somepath/whatever", 404, "Not Found");
    testRequest(HttpMethod.PUT, "/somepath/whatever", 404, "Not Found");
    testRequest(HttpMethod.DELETE, "/somepath/whatever", 404, "Not Found");
    testRequest(HttpMethod.OPTIONS, "/somepath/whatever", 404, "Not Found");
    testRequest(HttpMethod.HEAD, "/somepath/whatever", 404, "Not Found");
  }

  @Test
  public void testPut() throws Exception {
    router.put().handler(rc -> {
      rc.response().setStatusMessage("foo").end();
    });
    testRequest(HttpMethod.PUT, "/whatever", 200, "foo");
    testRequest(HttpMethod.GET, "/whatever", 404, "Not Found");
    testRequest(HttpMethod.POST, "/whatever", 404, "Not Found");
    testRequest(HttpMethod.DELETE, "/whatever", 404, "Not Found");
    testRequest(HttpMethod.OPTIONS, "/whatever", 404, "Not Found");
    testRequest(HttpMethod.HEAD, "/whatever", 404, "Not Found");
  }

  @Test
  public void testPutWithPathExact() throws Exception {
    router.put("/somepath/").handler(rc -> {
      rc.response().setStatusMessage("foo").end();
    });
    testRequest(HttpMethod.PUT, "/somepath/", 200, "foo");
    testRequest(HttpMethod.PUT, "/otherpath/whatever", 404, "Not Found");
    testRequest(HttpMethod.GET, "/somepath/whatever", 404, "Not Found");
    testRequest(HttpMethod.POST, "/somepath/whatever", 404, "Not Found");
    testRequest(HttpMethod.DELETE, "/somepath/whatever", 404, "Not Found");
    testRequest(HttpMethod.OPTIONS, "/somepath/whatever", 404, "Not Found");
    testRequest(HttpMethod.HEAD, "/somepath/whatever", 404, "Not Found");
  }

  @Test
  public void testPutWithPathBegin() throws Exception {
    router.put("/somepath/*").handler(rc -> {
      rc.response().setStatusMessage("foo").end();
    });
    testRequest(HttpMethod.PUT, "/somepath/whatever", 200, "foo");
    testRequest(HttpMethod.PUT, "/otherpath/whatever", 404, "Not Found");
    testRequest(HttpMethod.GET, "/somepath/whatever", 404, "Not Found");
    testRequest(HttpMethod.POST, "/somepath/whatever", 404, "Not Found");
    testRequest(HttpMethod.DELETE, "/somepath/whatever", 404, "Not Found");
    testRequest(HttpMethod.OPTIONS, "/somepath/whatever", 404, "Not Found");
    testRequest(HttpMethod.HEAD, "/somepath/whatever", 404, "Not Found");
  }

  @Test
  public void testPutWithRegex() throws Exception {
    router.putWithRegex("\\/somepath\\/.*").handler(rc -> {
      rc.response().setStatusMessage("foo").end();
    });
    testRequest(HttpMethod.PUT, "/somepath/whatever", 200, "foo");
    testRequest(HttpMethod.PUT, "/otherpath/whatever", 404, "Not Found");
    testRequest(HttpMethod.GET, "/somepath/whatever", 404, "Not Found");
    testRequest(HttpMethod.POST, "/somepath/whatever", 404, "Not Found");
    testRequest(HttpMethod.DELETE, "/somepath/whatever", 404, "Not Found");
    testRequest(HttpMethod.OPTIONS, "/somepath/whatever", 404, "Not Found");
    testRequest(HttpMethod.HEAD, "/somepath/whatever", 404, "Not Found");
  }

  @Test
  public void testDelete() throws Exception {
    router.delete().handler(rc -> {
      rc.response().setStatusMessage("foo").end();
    });
    testRequest(HttpMethod.DELETE, "/whatever", 200, "foo");
    testRequest(HttpMethod.GET, "/whatever", 404, "Not Found");
    testRequest(HttpMethod.POST, "/whatever", 404, "Not Found");
    testRequest(HttpMethod.PUT, "/whatever", 404, "Not Found");
    testRequest(HttpMethod.OPTIONS, "/whatever", 404, "Not Found");
    testRequest(HttpMethod.HEAD, "/whatever", 404, "Not Found");
  }

  @Test
  public void testDeleteWithPathExact() throws Exception {
    router.delete("/somepath/").handler(rc -> {
      rc.response().setStatusMessage("foo").end();
    });
    testRequest(HttpMethod.DELETE, "/somepath/", 200, "foo");
    testRequest(HttpMethod.DELETE, "/otherpath/whatever", 404, "Not Found");
    testRequest(HttpMethod.GET, "/somepath/whatever", 404, "Not Found");
    testRequest(HttpMethod.POST, "/somepath/whatever", 404, "Not Found");
    testRequest(HttpMethod.PUT, "/somepath/whatever", 404, "Not Found");
    testRequest(HttpMethod.OPTIONS, "/somepath/whatever", 404, "Not Found");
    testRequest(HttpMethod.HEAD, "/somepath/whatever", 404, "Not Found");
  }

  @Test
  public void testDeleteWithPathBegin() throws Exception {
    router.delete("/somepath/*").handler(rc -> {
      rc.response().setStatusMessage("foo").end();
    });
    testRequest(HttpMethod.DELETE, "/somepath/whatever", 200, "foo");
    testRequest(HttpMethod.DELETE, "/otherpath/whatever", 404, "Not Found");
    testRequest(HttpMethod.GET, "/somepath/whatever", 404, "Not Found");
    testRequest(HttpMethod.POST, "/somepath/whatever", 404, "Not Found");
    testRequest(HttpMethod.PUT, "/somepath/whatever", 404, "Not Found");
    testRequest(HttpMethod.OPTIONS, "/somepath/whatever", 404, "Not Found");
    testRequest(HttpMethod.HEAD, "/somepath/whatever", 404, "Not Found");
  }

  @Test
  public void testDeleteWithRegex() throws Exception {
    router.deleteWithRegex("\\/somepath\\/.*").handler(rc -> {
      rc.response().setStatusMessage("foo").end();
    });
    testRequest(HttpMethod.DELETE, "/somepath/whatever", 200, "foo");
    testRequest(HttpMethod.DELETE, "/otherpath/whatever", 404, "Not Found");
    testRequest(HttpMethod.GET, "/somepath/whatever", 404, "Not Found");
    testRequest(HttpMethod.POST, "/somepath/whatever", 404, "Not Found");
    testRequest(HttpMethod.PUT, "/somepath/whatever", 404, "Not Found");
    testRequest(HttpMethod.OPTIONS, "/somepath/whatever", 404, "Not Found");
    testRequest(HttpMethod.HEAD, "/somepath/whatever", 404, "Not Found");
  }

  @Test
  public void testOptions() throws Exception {
    router.options().handler(rc -> {
      rc.response().setStatusMessage("foo").end();
    });
    testRequest(HttpMethod.OPTIONS, "/whatever", 200, "foo");
    testRequest(HttpMethod.GET, "/whatever", 404, "Not Found");
    testRequest(HttpMethod.POST, "/whatever", 404, "Not Found");
    testRequest(HttpMethod.PUT, "/whatever", 404, "Not Found");
    testRequest(HttpMethod.DELETE, "/whatever", 404, "Not Found");
    testRequest(HttpMethod.HEAD, "/whatever", 404, "Not Found");
  }

  @Test
  public void testOptionsWithPathExact() throws Exception {
    router.options("/somepath/").handler(rc -> {
      rc.response().setStatusMessage("foo").end();
    });
    testRequest(HttpMethod.OPTIONS, "/somepath/", 200, "foo");
    testRequest(HttpMethod.OPTIONS, "/otherpath/whatever", 404, "Not Found");
    testRequest(HttpMethod.GET, "/somepath/whatever", 404, "Not Found");
    testRequest(HttpMethod.POST, "/somepath/whatever", 404, "Not Found");
    testRequest(HttpMethod.PUT, "/somepath/whatever", 404, "Not Found");
    testRequest(HttpMethod.DELETE, "/somepath/whatever", 404, "Not Found");
    testRequest(HttpMethod.HEAD, "/somepath/whatever", 404, "Not Found");
  }

  @Test
  public void testOptionsWithPathBegin() throws Exception {
    router.options("/somepath/*").handler(rc -> {
      rc.response().setStatusMessage("foo").end();
    });
    testRequest(HttpMethod.OPTIONS, "/somepath/whatever", 200, "foo");
    testRequest(HttpMethod.OPTIONS, "/otherpath/whatever", 404, "Not Found");
    testRequest(HttpMethod.GET, "/somepath/whatever", 404, "Not Found");
    testRequest(HttpMethod.POST, "/somepath/whatever", 404, "Not Found");
    testRequest(HttpMethod.PUT, "/somepath/whatever", 404, "Not Found");
    testRequest(HttpMethod.DELETE, "/somepath/whatever", 404, "Not Found");
    testRequest(HttpMethod.HEAD, "/somepath/whatever", 404, "Not Found");
  }

  @Test
  public void testOptionsWithRegex() throws Exception {
    router.optionsWithRegex("\\/somepath\\/.*").handler(rc -> {
      rc.response().setStatusMessage("foo").end();
    });
    testRequest(HttpMethod.OPTIONS, "/somepath/whatever", 200, "foo");
    testRequest(HttpMethod.OPTIONS, "/otherpath/whatever", 404, "Not Found");
    testRequest(HttpMethod.GET, "/somepath/whatever", 404, "Not Found");
    testRequest(HttpMethod.POST, "/somepath/whatever", 404, "Not Found");
    testRequest(HttpMethod.PUT, "/somepath/whatever", 404, "Not Found");
    testRequest(HttpMethod.DELETE, "/somepath/whatever", 404, "Not Found");
    testRequest(HttpMethod.HEAD, "/somepath/whatever", 404, "Not Found");
  }

  @Test
  public void testHead() throws Exception {
    router.head().handler(rc -> {
      rc.response().setStatusMessage("foo").end();
    });
    testRequest(HttpMethod.HEAD, "/whatever", 200, "foo");
    testRequest(HttpMethod.GET, "/whatever", 404, "Not Found");
    testRequest(HttpMethod.POST, "/whatever", 404, "Not Found");
    testRequest(HttpMethod.PUT, "/whatever", 404, "Not Found");
    testRequest(HttpMethod.OPTIONS, "/whatever", 404, "Not Found");
    testRequest(HttpMethod.DELETE, "/whatever", 404, "Not Found");
  }

  @Test
  public void testHeadWithPathExact() throws Exception {
    router.head("/somepath/").handler(rc -> {
      rc.response().setStatusMessage("foo").end();
    });
    testRequest(HttpMethod.HEAD, "/somepath/", 200, "foo");
    testRequest(HttpMethod.HEAD, "/otherpath/whatever", 404, "Not Found");
    testRequest(HttpMethod.GET, "/somepath/whatever", 404, "Not Found");
    testRequest(HttpMethod.POST, "/somepath/whatever", 404, "Not Found");
    testRequest(HttpMethod.PUT, "/somepath/whatever", 404, "Not Found");
    testRequest(HttpMethod.OPTIONS, "/somepath/whatever", 404, "Not Found");
    testRequest(HttpMethod.DELETE, "/somepath/whatever", 404, "Not Found");
  }

  @Test
  public void testHeadWithPathBegin() throws Exception {
    router.head("/somepath/*").handler(rc -> {
      rc.response().setStatusMessage("foo").end();
    });
    testRequest(HttpMethod.HEAD, "/somepath/whatever", 200, "foo");
    testRequest(HttpMethod.HEAD, "/otherpath/whatever", 404, "Not Found");
    testRequest(HttpMethod.GET, "/somepath/whatever", 404, "Not Found");
    testRequest(HttpMethod.POST, "/somepath/whatever", 404, "Not Found");
    testRequest(HttpMethod.PUT, "/somepath/whatever", 404, "Not Found");
    testRequest(HttpMethod.OPTIONS, "/somepath/whatever", 404, "Not Found");
    testRequest(HttpMethod.DELETE, "/somepath/whatever", 404, "Not Found");
  }

  @Test
  public void testHeadWithRegex() throws Exception {
    router.headWithRegex("\\/somepath\\/.*").handler(rc -> {
      rc.response().setStatusMessage("foo").end();
    });
    testRequest(HttpMethod.HEAD, "/somepath/whatever", 200, "foo");
    testRequest(HttpMethod.HEAD, "/otherpath/whatever", 404, "Not Found");
    testRequest(HttpMethod.GET, "/somepath/whatever", 404, "Not Found");
    testRequest(HttpMethod.POST, "/somepath/whatever", 404, "Not Found");
    testRequest(HttpMethod.PUT, "/somepath/whatever", 404, "Not Found");
    testRequest(HttpMethod.OPTIONS, "/somepath/whatever", 404, "Not Found");
    testRequest(HttpMethod.DELETE, "/somepath/whatever", 404, "Not Found");
  }

  @Test
  public void testRouteNormalised1() throws Exception {
    router.route("/foo").handler(rc -> {
      rc.response().setStatusMessage("socks").end();
    });
    testRequest(HttpMethod.GET, "/foo", 200, "socks");
    testRequest(HttpMethod.GET, "/foo/", 200, "socks");
    testRequest(HttpMethod.GET, "//foo/", 200, "socks");
    testRequest(HttpMethod.GET, "//foo//", 200, "socks");
    testRequest(HttpMethod.GET, "//foo/////", 200, "socks");
  }

  @Test
  public void testRouteNormalised2() throws Exception {
    router.route("/foo/").handler(rc -> {
      rc.response().setStatusMessage("socks").end();
    });
    testRequest(HttpMethod.GET, "/foo", 200, "socks");
    testRequest(HttpMethod.GET, "/foo/", 200, "socks");
    testRequest(HttpMethod.GET, "//foo/", 200, "socks");
    testRequest(HttpMethod.GET, "//foo//", 200, "socks");
    testRequest(HttpMethod.GET, "//foo/////", 200, "socks");
  }

  @Test
  public void testRouteNormalised3() throws Exception {
    router.route("/").handler(rc -> {
      rc.response().setStatusMessage("pants").end();
    });
    testRequest(HttpMethod.GET, "/", 200, "pants");
    testRequest(HttpMethod.GET, "//", 200, "pants");
    testRequest(HttpMethod.GET, "///", 200, "pants");
  }

  @Test
  public void testIssue170() throws Exception {
    try {
      router.route("").handler(rc -> rc.response().end());
    } catch (IllegalArgumentException e) {
      testComplete();
      return;
    }

    fail("Should fail");
  }

  @Test
  public void testIssue170b() throws Exception {
    router.route("/").handler(rc -> rc.response().end());
    testRequest(HttpMethod.GET, "/", 200, "OK");
  }

  @Test
<<<<<<< HEAD
  public void testLocaleWithCountry() throws Exception {
    router.route().handler(rc -> {
      assertEquals("da", rc.locale().language());
      assertEquals("DK", rc.locale().country());
      rc.response().end();
    });

    testRequest(HttpMethod.GET, "/foo", req -> req.putHeader("Accept-Language", "en-gb;q=0.8, en;q=0.7, da_DK;q=0.9"), 200, "OK", null);
  }

  @Test
  public void testLocaleSimple() throws Exception {
    router.route().handler(rc -> {
      assertEquals("da", rc.locale().language());
      rc.response().end();
    });

    testRequest(HttpMethod.GET, "/foo", req -> req.putHeader("Accept-Language", "da, en-gb;q=0.8, en;q=0.7"), 200, "OK", null);
  }

  @Test
  public void testLocaleWithoutQuality() throws Exception {
    router.route().handler(rc -> {
      assertEquals("en", rc.locale().language());
      assertEquals("GB", rc.locale().country());
      rc.response().end();
    });

    testRequest(HttpMethod.GET, "/foo", req -> req.putHeader("Accept-Language", "en-gb"), 200, "OK", null);
=======
  public void testIssue176() throws Exception {
    router.route().order(0).handler(context -> {
      context.response().headers().add("X-Here-1", "1");
      context.next();
    });
    router.route().order(0).handler(context -> {
      context.response().headers().add("X-Here-2", "2");
      context.next();
    });
    router.route().handler(context -> {
      context.response().headers().add("X-Here-3", "3");
      context.response().end();
    });

    testRequest(HttpMethod.GET, "/", null, resp -> {
      MultiMap headers = resp.headers();
      assertTrue(headers.contains("X-Here-1"));
      assertTrue(headers.contains("X-Here-2"));
      assertTrue(headers.contains("X-Here-3"));
    }, 200, "OK", null);
>>>>>>> 85aa6de2
  }
}<|MERGE_RESOLUTION|>--- conflicted
+++ resolved
@@ -1511,37 +1511,6 @@
   }
 
   @Test
-<<<<<<< HEAD
-  public void testLocaleWithCountry() throws Exception {
-    router.route().handler(rc -> {
-      assertEquals("da", rc.locale().language());
-      assertEquals("DK", rc.locale().country());
-      rc.response().end();
-    });
-
-    testRequest(HttpMethod.GET, "/foo", req -> req.putHeader("Accept-Language", "en-gb;q=0.8, en;q=0.7, da_DK;q=0.9"), 200, "OK", null);
-  }
-
-  @Test
-  public void testLocaleSimple() throws Exception {
-    router.route().handler(rc -> {
-      assertEquals("da", rc.locale().language());
-      rc.response().end();
-    });
-
-    testRequest(HttpMethod.GET, "/foo", req -> req.putHeader("Accept-Language", "da, en-gb;q=0.8, en;q=0.7"), 200, "OK", null);
-  }
-
-  @Test
-  public void testLocaleWithoutQuality() throws Exception {
-    router.route().handler(rc -> {
-      assertEquals("en", rc.locale().language());
-      assertEquals("GB", rc.locale().country());
-      rc.response().end();
-    });
-
-    testRequest(HttpMethod.GET, "/foo", req -> req.putHeader("Accept-Language", "en-gb"), 200, "OK", null);
-=======
   public void testIssue176() throws Exception {
     router.route().order(0).handler(context -> {
       context.response().headers().add("X-Here-1", "1");
@@ -1562,6 +1531,37 @@
       assertTrue(headers.contains("X-Here-2"));
       assertTrue(headers.contains("X-Here-3"));
     }, 200, "OK", null);
->>>>>>> 85aa6de2
+  }
+
+  @Test
+  public void testLocaleWithCountry() throws Exception {
+    router.route().handler(rc -> {
+      assertEquals("da", rc.locale().language());
+      assertEquals("DK", rc.locale().country());
+      rc.response().end();
+    });
+
+    testRequest(HttpMethod.GET, "/foo", req -> req.putHeader("Accept-Language", "en-gb;q=0.8, en;q=0.7, da_DK;q=0.9"), 200, "OK", null);
+  }
+
+  @Test
+  public void testLocaleSimple() throws Exception {
+    router.route().handler(rc -> {
+      assertEquals("da", rc.locale().language());
+      rc.response().end();
+    });
+
+    testRequest(HttpMethod.GET, "/foo", req -> req.putHeader("Accept-Language", "da, en-gb;q=0.8, en;q=0.7"), 200, "OK", null);
+  }
+
+  @Test
+  public void testLocaleWithoutQuality() throws Exception {
+    router.route().handler(rc -> {
+      assertEquals("en", rc.locale().language());
+      assertEquals("GB", rc.locale().country());
+      rc.response().end();
+    });
+
+    testRequest(HttpMethod.GET, "/foo", req -> req.putHeader("Accept-Language", "en-gb"), 200, "OK", null);
   }
 }